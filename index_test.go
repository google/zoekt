// Copyright 2016 Google Inc. All rights reserved.
//
// Licensed under the Apache License, Version 2.0 (the "License");
// you may not use this file except in compliance with the License.
// You may obtain a copy of the License at
//
//    http://www.apache.org/licenses/LICENSE-2.0
//
// Unless required by applicable law or agreed to in writing, software
// distributed under the License is distributed on an "AS IS" BASIS,
// WITHOUT WARRANTIES OR CONDITIONS OF ANY KIND, either express or implied.
// See the License for the specific language governing permissions and
// limitations under the License.

package zoekt

import (
	"bytes"
	"context"
	"fmt"
	"reflect"
	"regexp/syntax"
	"strings"
	"testing"

	"github.com/kylelemons/godebug/pretty"

	"github.com/google/zoekt/query"
)

func clearScores(r *SearchResult) {
	for i := range r.Files {
		r.Files[i].Score = 0.0
		for j := range r.Files[i].LineMatches {
			r.Files[i].LineMatches[j].Score = 0.0
		}
		r.Files[i].Checksum = nil
		r.Files[i].Debug = ""
	}
}

func testIndexBuilder(t *testing.T, repo *Repository, docs ...Document) *IndexBuilder {
	b, err := NewIndexBuilder(repo)
	if err != nil {
		t.Fatalf("NewIndexBuilder: %v", err)
	}

	for i, d := range docs {
		if err := b.Add(d); err != nil {
			t.Fatalf("Add %d: %v", i, err)
		}
	}
	return b
}

func TestBoundary(t *testing.T) {
	b := testIndexBuilder(t, nil,
		Document{Name: "f1", Content: []byte("x the")},
		Document{Name: "f1", Content: []byte("reader")})
	res := searchForTest(t, b, &query.Substring{Pattern: "there"})
	if len(res.Files) > 0 {
		t.Fatalf("got %v, want no matches", res.Files)
	}
}

func TestDocSectionInvalid(t *testing.T) {
	b, err := NewIndexBuilder(nil)
	if err != nil {
		t.Fatalf("NewIndexBuilder: %v", err)
	}
	doc := Document{
		Name:    "f1",
		Content: []byte("01234567890123"),
		Symbols: []DocumentSection{{5, 8}, {7, 9}},
	}

	if err := b.Add(doc); err == nil {
		t.Errorf("overlapping doc sections should fail")
	}

	doc = Document{
		Name:    "f1",
		Content: []byte("01234567890123"),
		Symbols: []DocumentSection{{0, 20}},
	}

	if err := b.Add(doc); err == nil {
		t.Errorf("doc sections beyond EOF should fail")
	}
}

func TestBasic(t *testing.T) {
	b := testIndexBuilder(t, nil,
		Document{
			Name:    "f2",
			Content: []byte("to carry water in the no later bla"),
			// ------------- 0123456789012345678901234567890123456789
		})

	res := searchForTest(t, b, &query.Substring{
		Pattern:       "water",
		CaseSensitive: true,
	})
	fmatches := res.Files
	if len(fmatches) != 1 || len(fmatches[0].LineMatches) != 1 {
		t.Fatalf("got %v, want 1 matches", fmatches)
	}

	got := fmt.Sprintf("%s:%d", fmatches[0].FileName, fmatches[0].LineMatches[0].LineFragments[0].Offset)
	want := "f2:9"
	if got != want {
		t.Errorf("1: got %s, want %s", got, want)
	}
}

func TestEmptyIndex(t *testing.T) {
	b := testIndexBuilder(t, nil)
	searcher := searcherForTest(t, b)

	var opts SearchOptions
	if _, err := searcher.Search(context.Background(), &query.Substring{}, &opts); err != nil {
		t.Fatalf("Search: %v", err)
	}

	if _, err := searcher.List(context.Background(), &query.Repo{}); err != nil {
		t.Fatalf("List: %v", err)
	}

	if _, err := searcher.Search(context.Background(), &query.Substring{Pattern: "java", FileName: true}, &opts); err != nil {
		t.Fatalf("Search: %v", err)
	}
}

type memSeeker struct {
	data []byte
}

func (s *memSeeker) Name() string {
	return "memseeker"
}

func (s *memSeeker) Close() {}
func (s *memSeeker) Read(off, sz uint32) ([]byte, error) {
	return s.data[off : off+sz], nil
}

func (s *memSeeker) Size() (uint32, error) {
	return uint32(len(s.data)), nil
}

func TestNewlines(t *testing.T) {
	b := testIndexBuilder(t, nil,
		Document{Name: "filename", Content: []byte("line1\nline2\nbla")})

	sres := searchForTest(t, b, &query.Substring{Pattern: "ne2"})

	matches := sres.Files
	want := []FileMatch{{
		FileName: "filename",
		LineMatches: []LineMatch{
			{
				LineFragments: []LineFragmentMatch{{
					Offset:      8,
					LineOffset:  2,
					MatchLength: 3,
				}},
				Line:       []byte("line2"),
				LineStart:  6,
				LineEnd:    11,
				LineNumber: 2,
			},
		}}}

	if !reflect.DeepEqual(matches, want) {
		t.Errorf("got %v, want %v", matches, want)
	}
}

// A result spanning multiple lines should have LineMatches that only cover
// single lines.
func TestQueryNewlines(t *testing.T) {
	text := "line1\nline2\nbla"
	b := testIndexBuilder(t, nil,
		Document{Name: "filename", Content: []byte(text)})
<<<<<<< HEAD

	sres := searchForTest(t, b, &query.Substring{Pattern: "ine2\nbla"})

	matches := sres.Files
	want := []FileMatch{{
		FileName: "filename",
		LineMatches: []LineMatch{
			{
				LineFragments: []LineFragmentMatch{{
					Offset:      12,
					LineOffset:  0,
					MatchLength: 3,
				}},
				Line:       []byte("bla"),
				LineStart:  12,
				LineEnd:    15,
				LineNumber: 3,
			},
			{
				LineFragments: []LineFragmentMatch{{
					Offset:      7,
					LineOffset:  1,
					MatchLength: 4,
				}},
				Line:       []byte("line2"),
				LineStart:  6,
				LineEnd:    11,
				LineNumber: 2,
			},
		}}}

	if !reflect.DeepEqual(matches, want) {
		t.Errorf("\ngot  %+v,\nwant %+v", matches, want)
=======
	sres := searchForTest(t, b, &query.Substring{Pattern: "ine2\nbla"})
	matches := sres.Files
	if len(matches) != 1 {
		t.Fatalf("got %d file matches, want exactly one", len(matches))
	}
	m := matches[0]
	if len(m.LineMatches) != 2 {
		t.Fatalf("got %d line matches, want exactly two", len(m.LineMatches))
>>>>>>> 45eadc7c
	}
}

func searchForTest(t *testing.T, b *IndexBuilder, q query.Q, o ...SearchOptions) *SearchResult {
	searcher := searcherForTest(t, b)
	var opts SearchOptions
	if len(o) > 0 {
		opts = o[0]
	}
	res, err := searcher.Search(context.Background(), q, &opts)
	if err != nil {
		t.Fatalf("Search(%s): %v", q, err)
	}
	clearScores(res)
	return res
}

func searcherForTest(t *testing.T, b *IndexBuilder) Searcher {
	var buf bytes.Buffer
	b.Write(&buf)
	f := &memSeeker{buf.Bytes()}

	searcher, err := NewSearcher(f)
	if err != nil {
		t.Fatalf("NewSearcher: %v", err)
	}

	return searcher
}

func TestFileBasedSearch(t *testing.T) {
	c1 := []byte("I love bananas without skin")
	// -----------0123456789012345678901234567890123456789
	c2 := []byte("In Dutch, ananas means pineapple")
	// -----------0123456789012345678901234567890123456789
	b := testIndexBuilder(t, nil,
		Document{Name: "f1", Content: c1},
		Document{Name: "f2", Content: c2},
	)
	sres := searchForTest(t, b, &query.Substring{
		CaseSensitive: false,
		Pattern:       "ananas",
	})

	matches := sres.Files
	if len(matches) != 2 {
		t.Fatalf("got %v, want 2 matches", matches)
	}
	if matches[0].FileName != "f2" || matches[1].FileName != "f1" {
		t.Fatalf("got %v, want matches {f1,f2}", matches)
	}
	if matches[0].LineMatches[0].LineFragments[0].Offset != 10 || matches[1].LineMatches[0].LineFragments[0].Offset != 8 {
		t.Fatalf("got %#v, want offsets 10,8", matches)
	}
}

func TestCaseFold(t *testing.T) {
	b := testIndexBuilder(t, nil,
		Document{Name: "f1", Content: []byte("I love BaNaNAS.")},
		// ---------- 012345678901234567890123456
	)
	sres := searchForTest(t, b, &query.Substring{
		Pattern:       "bananas",
		CaseSensitive: true,
	})
	matches := sres.Files
	if len(matches) != 0 {
		t.Errorf("foldcase: got %#v, want 0 matches", matches)
	}

	sres = searchForTest(t, b,
		&query.Substring{
			Pattern:       "BaNaNAS",
			CaseSensitive: true,
		})
	matches = sres.Files
	if len(matches) != 1 {
		t.Errorf("no foldcase: got %v, want 1 matches", matches)
	} else if matches[0].LineMatches[0].LineFragments[0].Offset != 7 {
		t.Errorf("foldcase: got %v, want offsets 7", matches)
	}
}

func TestAndSearch(t *testing.T) {
	b, err := NewIndexBuilder(nil)
	if err != nil {
		t.Fatalf("NewIndexBuilder: %v", err)
	}

	b.AddFile("f1", []byte("x banana y"))
	b.AddFile("f2", []byte("x apple y"))
	b.AddFile("f3", []byte("x banana apple y"))
	// ---------------------0123456789012345
	sres := searchForTest(t, b, query.NewAnd(
		&query.Substring{
			Pattern: "banana",
		},
		&query.Substring{
			Pattern: "apple",
		},
	))
	matches := sres.Files
	if len(matches) != 1 || len(matches[0].LineMatches) != 1 || len(matches[0].LineMatches[0].LineFragments) != 2 {
		t.Fatalf("got %#v, want 1 match with 2 fragments", matches)
	}

	if matches[0].LineMatches[0].LineFragments[0].Offset != 2 || matches[0].LineMatches[0].LineFragments[1].Offset != 9 {
		t.Fatalf("got %#v, want offsets 2,9", matches)
	}

	wantStats := Stats{
		FilesLoaded:        1,
		ContentBytesLoaded: 18,
		IndexBytesLoaded:   8,
		NgramMatches:       3, // we look at doc 1, because it's max(0,1) due to AND
		MatchCount:         1,
		FileCount:          1,
		FilesConsidered:    2,
	}
	if diff := pretty.Compare(wantStats, sres.Stats); diff != "" {
		t.Errorf("got stats diff %s", diff)
	}
}

func TestAndNegateSearch(t *testing.T) {
	b, err := NewIndexBuilder(nil)
	if err != nil {
		t.Fatalf("NewIndexBuilder: %v", err)
	}

	b.AddFile("f1", []byte("x banana y"))
	b.AddFile("f4", []byte("x banana apple y"))
	// ---------------------0123456789012345
	sres := searchForTest(t, b, query.NewAnd(
		&query.Substring{
			Pattern: "banana",
		},
		&query.Not{Child: &query.Substring{
			Pattern: "apple",
		}}))

	matches := sres.Files

	if len(matches) != 1 || len(matches[0].LineMatches) != 1 {
		t.Fatalf("got %v, want 1 match", matches)
	}
	if matches[0].FileName != "f1" {
		t.Fatalf("got match %#v, want FileName: f1", matches[0])
	}
	if matches[0].LineMatches[0].LineFragments[0].Offset != 2 {
		t.Fatalf("got %v, want offsets 2,9", matches)
	}
}

func TestNegativeMatchesOnlyShortcut(t *testing.T) {
	b, err := NewIndexBuilder(nil)
	if err != nil {
		t.Fatalf("NewIndexBuilder: %v", err)
	}

	b.AddFile("f1", []byte("x banana y"))
	b.AddFile("f2", []byte("x appelmoes y"))
	b.AddFile("f3", []byte("x appelmoes y"))
	b.AddFile("f3", []byte("x appelmoes y"))

	sres := searchForTest(t, b, query.NewAnd(
		&query.Substring{
			Pattern: "banana",
		},
		&query.Not{Child: &query.Substring{
			Pattern: "appel",
		}}))

	if sres.Stats.FilesConsidered != 1 {
		t.Errorf("got %#v, want FilesConsidered: 1", sres.Stats)
	}
}

func TestFileSearch(t *testing.T) {
	b, err := NewIndexBuilder(nil)
	if err != nil {
		t.Fatalf("NewIndexBuilder: %v", err)
	}

	b.AddFile("banzana", []byte("x orange y"))
	// --------0123456
	b.AddFile("banana", []byte("x apple y"))
	// --------789012
	sres := searchForTest(t, b, &query.Substring{
		Pattern:  "anan",
		FileName: true,
	})

	matches := sres.Files
	if len(matches) != 1 || len(matches[0].LineMatches) != 1 {
		t.Fatalf("got %v, want 1 match", matches)
	}

	got := matches[0].LineMatches[0]
	want := LineMatch{
		Line: []byte("banana"),
		LineFragments: []LineFragmentMatch{{
			Offset:      1,
			LineOffset:  1,
			MatchLength: 4,
		}},
		FileName: true,
	}

	if !reflect.DeepEqual(got, want) {
		t.Errorf("got %#v, want %#v", got, want)
	}
}

func TestFileCase(t *testing.T) {
	b, err := NewIndexBuilder(nil)
	if err != nil {
		t.Fatalf("NewIndexBuilder: %v", err)
	}

	b.AddFile("BANANA", []byte("x orange y"))
	sres := searchForTest(t, b, &query.Substring{
		Pattern:  "banana",
		FileName: true,
	})

	matches := sres.Files
	if len(matches) != 1 || matches[0].FileName != "BANANA" {
		t.Fatalf("got %v, want 1 match 'BANANA'", matches)
	}
}

func TestFileRegexpSearchBruteForce(t *testing.T) {
	b, err := NewIndexBuilder(nil)
	if err != nil {
		t.Fatalf("NewIndexBuilder: %v", err)
	}

	b.AddFile("banzana", []byte("x orange y"))
	// --------------------------0123456879
	b.AddFile("banana", []byte("x apple y"))
	sres := searchForTest(t, b, &query.Regexp{
		Regexp:   mustParseRE("[qn][zx]"),
		FileName: true,
	})

	matches := sres.Files
	if len(matches) != 1 || matches[0].FileName != "banzana" {
		t.Fatalf("got %v, want 1 match on 'banzana'", matches)
	}
}

func TestFileRegexpSearchShortString(t *testing.T) {
	b, err := NewIndexBuilder(nil)
	if err != nil {
		t.Fatalf("NewIndexBuilder: %v", err)
	}

	b.AddFile("banana.py", []byte("x orange y"))
	sres := searchForTest(t, b, &query.Regexp{
		Regexp:   mustParseRE("ana.py"),
		FileName: true,
	})

	matches := sres.Files
	if len(matches) != 1 || matches[0].FileName != "banana.py" {
		t.Fatalf("got %v, want 1 match on 'banana.py'", matches)
	}
}

func TestFileSubstringSearchBruteForce(t *testing.T) {
	b, err := NewIndexBuilder(nil)
	if err != nil {
		t.Fatalf("NewIndexBuilder: %v", err)
	}

	b.AddFile("BANZANA", []byte("x orange y"))
	b.AddFile("banana", []byte("x apple y"))

	q := &query.Substring{
		Pattern:  "z",
		FileName: true,
	}

	res := searchForTest(t, b, q)
	if len(res.Files) != 1 || res.Files[0].FileName != "BANZANA" {
		t.Fatalf("got %v, want 1 match on 'BANZANA''", res.Files)
	}
}

func TestFileSubstringSearchBruteForceEnd(t *testing.T) {
	b, err := NewIndexBuilder(nil)
	if err != nil {
		t.Fatalf("NewIndexBuilder: %v", err)
	}

	b.AddFile("BANZANA", []byte("x orange y"))
	b.AddFile("bananaq", []byte("x apple y"))

	q := &query.Substring{
		Pattern:  "q",
		FileName: true,
	}

	res := searchForTest(t, b, q)
	if want := "bananaq"; len(res.Files) != 1 || res.Files[0].FileName != want {
		t.Fatalf("got %v, want 1 match in %q", res.Files, want)
	}
}

func TestSearchMatchAll(t *testing.T) {
	b, err := NewIndexBuilder(nil)
	if err != nil {
		t.Fatalf("NewIndexBuilder: %v", err)
	}

	b.AddFile("banzana", []byte("x orange y"))
	// --------------------------0123456879
	b.AddFile("banana", []byte("x apple y"))
	sres := searchForTest(t, b, &query.Const{Value: true})

	matches := sres.Files
	if len(matches) != 2 {
		t.Fatalf("got %v, want 2 matches", matches)
	}
}

func TestSearchNewline(t *testing.T) {
	b, err := NewIndexBuilder(nil)
	if err != nil {
		t.Fatalf("NewIndexBuilder: %v", err)
	}

	b.AddFile("banzana", []byte("abcd\ndefg"))
	sres := searchForTest(t, b, &query.Substring{Pattern: "d\nd"})

	// Just check that we don't crash.

	matches := sres.Files
	if len(matches) != 1 {
		t.Fatalf("got %v, want 1 matches", matches)
	}
}

func TestSearchMatchAllRegexp(t *testing.T) {
	b, err := NewIndexBuilder(nil)
	if err != nil {
		t.Fatalf("NewIndexBuilder: %v", err)
	}

	b.AddFile("banzana", []byte("abcd"))
	// --------------------------0123456879
	b.AddFile("banana", []byte("pqrs"))
	sres := searchForTest(t, b, &query.Regexp{Regexp: mustParseRE(".")})

	matches := sres.Files
	if len(matches) != 2 || sres.Stats.MatchCount != 2 {
		t.Fatalf("got %v, want 2 matches", matches)
	}
	if len(matches[0].LineMatches[0].Line) != 4 || len(matches[1].LineMatches[0].Line) != 4 {
		t.Fatalf("want 4 chars in every file, got %#v", matches)
	}
}

func TestFileRestriction(t *testing.T) {
	b, err := NewIndexBuilder(nil)
	if err != nil {
		t.Fatalf("NewIndexBuilder: %v", err)
	}

	b.AddFile("banana1", []byte("x orange y"))
	// --------------------------0123456879
	b.AddFile("banana2", []byte("x apple y"))
	b.AddFile("orange", []byte("x apple y"))
	sres := searchForTest(t, b, query.NewAnd(
		&query.Substring{
			Pattern:  "banana",
			FileName: true,
		},
		&query.Substring{
			Pattern: "apple",
		}))

	matches := sres.Files
	if len(matches) != 1 || len(matches[0].LineMatches) != 1 {
		t.Fatalf("got %v, want 1 match", matches)
	}

	match := matches[0].LineMatches[0]
	got := string(match.Line)
	want := "x apple y"
	if got != want {
		t.Errorf("got match %#v, want line %q", match, want)
	}
}

func TestFileNameBoundary(t *testing.T) {
	b := testIndexBuilder(t, nil,
		Document{Name: "banana2", Content: []byte("x apple y")},
		Document{Name: "helpers.go", Content: []byte("x apple y")},
		Document{Name: "foo", Content: []byte("x apple y")})
	sres := searchForTest(t, b, &query.Substring{
		Pattern:  "helpers.go",
		FileName: true,
	})

	matches := sres.Files
	if len(matches) != 1 || len(matches[0].LineMatches) != 1 {
		t.Fatalf("got %v, want 1 match", matches)
	}
}

func TestWordBoundaryRanking(t *testing.T) {
	b := testIndexBuilder(t, nil,
		Document{Name: "f1", Content: []byte("xbytex xbytex")},
		Document{Name: "f2", Content: []byte("xbytex\nbytex\nbyte bla")},
		// -----------------------------------0123456 789012 34567890
		Document{Name: "f3", Content: []byte("xbytex ybytex")})

	sres := searchForTest(t, b, &query.Substring{
		Pattern: "byte",
	})

	if len(sres.Files) != 3 {
		t.Fatalf("got %#v, want 3 files", sres.Files)
	}

	file0 := sres.Files[0]
	if file0.FileName != "f2" || len(file0.LineMatches) != 3 {
		t.Fatalf("got file %s, num matches %d (%#v), want 3 matches in file f2", file0.FileName, len(file0.LineMatches), file0)
	}

	if file0.LineMatches[0].LineFragments[0].Offset != 13 {
		t.Fatalf("got first match %#v, want full word match", sres.Files[0].LineMatches[0])
	}
	if file0.LineMatches[1].LineFragments[0].Offset != 7 {
		t.Fatalf("got second match %#v, want partial word match", sres.Files[0].LineMatches[1])
	}
}

func TestDocumentOrder(t *testing.T) {
	var docs []Document
	for i := 0; i < 3; i++ {
		docs = append(docs, Document{Name: fmt.Sprintf("f%d", i), Content: []byte("needle")})
	}

	b := testIndexBuilder(t, nil, docs...)

	sres := searchForTest(t, b, query.NewAnd(
		&query.Substring{
			Pattern: "needle",
		}))

	want := []string{"f0", "f1", "f2"}
	var got []string
	for _, f := range sres.Files {
		got = append(got, f.FileName)
	}
	if !reflect.DeepEqual(got, want) {
		t.Fatalf("got %v, want %v", got, want)
	}
}

func TestBranchMask(t *testing.T) {
	b := testIndexBuilder(t, &Repository{
		Branches: []RepositoryBranch{
			{"master", "v-master"},
			{"stable", "v-stable"},
			{"bonzai", "v-bonzai"},
		},
	}, Document{Name: "f1", Content: []byte("needle"), Branches: []string{"master"}},
		Document{Name: "f2", Content: []byte("needle"), Branches: []string{"stable", "master"}},
		Document{Name: "f3", Content: []byte("needle"), Branches: []string{"stable", "master"}},
		Document{Name: "f4", Content: []byte("needle"), Branches: []string{"bonzai"}},
	)

	sres := searchForTest(t, b, query.NewAnd(
		&query.Substring{
			Pattern: "needle",
		},
		&query.Branch{
			Pattern: "table",
		}))

	if len(sres.Files) != 2 || sres.Files[0].FileName != "f2" || sres.Files[1].FileName != "f3" {
		t.Fatalf("got %v, want 2 result from [f2,f3]", sres.Files)
	}

	if len(sres.Files[0].Branches) != 1 || sres.Files[0].Branches[0] != "stable" {
		t.Fatalf("got %v, want 1 branch 'stable'", sres.Files[0].Branches)
	}
}

func TestBranchLimit(t *testing.T) {
	for limit := 64; limit <= 65; limit++ {
		r := &Repository{}
		for i := 0; i < limit; i++ {
			s := fmt.Sprintf("b%d", i)
			r.Branches = append(r.Branches, RepositoryBranch{
				s, "v-" + s})
		}
		_, err := NewIndexBuilder(r)
		if limit == 64 && err != nil {
			t.Fatalf("NewIndexBuilder: %v", err)
		} else if limit == 65 && err == nil {
			t.Fatalf("NewIndexBuilder succeeded")
		}
	}
}

func TestBranchReport(t *testing.T) {
	branches := []string{"stable", "master"}
	b := testIndexBuilder(t, &Repository{
		Branches: []RepositoryBranch{
			{"stable", "vs"},
			{"master", "vm"},
		},
	},
		Document{Name: "f2", Content: []byte("needle"), Branches: branches})
	sres := searchForTest(t, b, &query.Substring{
		Pattern: "needle",
	})
	if len(sres.Files) != 1 {
		t.Fatalf("got %v, want 1 result from f2", sres.Files)
	}

	f := sres.Files[0]
	if !reflect.DeepEqual(f.Branches, branches) {
		t.Fatalf("got branches %q, want %q", f.Branches, branches)
	}
}

func TestBranchVersions(t *testing.T) {
	b := testIndexBuilder(t, &Repository{
		Branches: []RepositoryBranch{
			{"stable", "v-stable"},
			{"master", "v-master"},
		},
	}, Document{Name: "f2", Content: []byte("needle"), Branches: []string{"master"}})

	sres := searchForTest(t, b, &query.Substring{
		Pattern: "needle",
	})
	if len(sres.Files) != 1 {
		t.Fatalf("got %v, want 1 result from f2", sres.Files)
	}

	f := sres.Files[0]
	if f.Version != "v-master" {
		t.Fatalf("got file %#v, want version 'v-master'", f)
	}
}

func mustParseRE(s string) *syntax.Regexp {
	r, err := syntax.Parse(s, 0)
	if err != nil {
		panic(err)
	}

	return r
}

func TestRegexp(t *testing.T) {
	content := []byte("needle the bla")
	b := testIndexBuilder(t, nil,
		Document{
			Name:    "f1",
			Content: content})
	// ------------------------------01234567890123

	sres := searchForTest(t, b,
		&query.Regexp{
			Regexp: mustParseRE("dle.*bla"),
		})

	if len(sres.Files) != 1 || len(sres.Files[0].LineMatches) != 1 {
		t.Fatalf("got %v, want 1 match in 1 file", sres.Files)
	}

	got := sres.Files[0].LineMatches[0]
	want := LineMatch{
		LineFragments: []LineFragmentMatch{{
			LineOffset:  3,
			Offset:      3,
			MatchLength: 11,
		}},
		Line:       content,
		FileName:   false,
		LineNumber: 1,
		LineStart:  0,
		LineEnd:    14,
	}

	if !reflect.DeepEqual(got, want) {
		t.Errorf("got %#v, want %#v", got, want)
	}
}

func TestRegexpFile(t *testing.T) {
	content := []byte("needle the bla")
	// ----------------01234567890123

	name := "let's play: find the mussel"
	b := testIndexBuilder(t, nil,
		Document{Name: name, Content: content},
		Document{Name: "play.txt", Content: content})

	sres := searchForTest(t, b,
		&query.Regexp{
			Regexp:   mustParseRE("play.*mussel"),
			FileName: true,
		})

	if len(sres.Files) != 1 || len(sres.Files[0].LineMatches) != 1 {
		t.Fatalf("got %v, want 1 match in 1 file", sres.Files)
	}

	if sres.Files[0].FileName != name {
		t.Errorf("got match %#v, want name %q", sres.Files[0], name)
	}
}

func TestRegexpOrder(t *testing.T) {
	content := []byte("bla the needle")
	// ----------------01234567890123
	b := testIndexBuilder(t, nil,
		Document{Name: "f1", Content: content})

	sres := searchForTest(t, b,
		&query.Regexp{
			Regexp: mustParseRE("dle.*bla"),
		})

	if len(sres.Files) != 0 {
		t.Fatalf("got %v, want 0 matches", sres.Files)
	}
}

func TestRepoName(t *testing.T) {
	content := []byte("bla the needle")
	// ----------------01234567890123
	b := testIndexBuilder(t, &Repository{Name: "bla"},
		Document{Name: "f1", Content: content})

	sres := searchForTest(t, b,
		query.NewAnd(
			&query.Substring{Pattern: "needle"},
			&query.Repo{Pattern: "foo"},
		))

	if len(sres.Files) != 0 {
		t.Fatalf("got %v, want 0 matches", sres.Files)
	}

	if sres.Stats.FilesConsidered > 0 {
		t.Fatalf("got FilesConsidered %d, should have short circuited", sres.Stats.FilesConsidered)
	}

	sres = searchForTest(t, b,
		query.NewAnd(
			&query.Substring{Pattern: "needle"},
			&query.Repo{Pattern: "bla"},
		))
	if len(sres.Files) != 1 {
		t.Fatalf("got %v, want 1 match", sres.Files)
	}
}

func TestMergeMatches(t *testing.T) {
	content := []byte("blablabla")
	b := testIndexBuilder(t, nil,
		Document{Name: "f1", Content: content})

	sres := searchForTest(t, b,
		&query.Substring{Pattern: "bla"})
	if len(sres.Files) != 1 || len(sres.Files[0].LineMatches) != 1 {
		t.Fatalf("got %v, want 1 match", sres.Files)
	}
}

func TestRepoURL(t *testing.T) {
	content := []byte("blablabla")
	b := testIndexBuilder(t, &Repository{
		Name:                 "name",
		URL:                  "URL",
		CommitURLTemplate:    "commit",
		FileURLTemplate:      "file-url",
		LineFragmentTemplate: "fragment",
	}, Document{Name: "f1", Content: content})

	sres := searchForTest(t, b, &query.Substring{Pattern: "bla"})

	if sres.RepoURLs["name"] != "file-url" {
		t.Errorf("got RepoURLs %v, want {name: URL}", sres.RepoURLs)
	}
	if sres.LineFragments["name"] != "fragment" {
		t.Errorf("got URLs %v, want {name: URL}", sres.LineFragments)
	}
}

func TestRegexpCaseSensitive(t *testing.T) {
	content := []byte("bla\nfunc unmarshalGitiles\n")
	b := testIndexBuilder(t, nil, Document{
		Name:    "f1",
		Content: content})

	res := searchForTest(t, b,
		&query.Regexp{
			Regexp:        mustParseRE("func.*Gitiles"),
			CaseSensitive: true,
		})

	if len(res.Files) != 1 {
		t.Fatalf("got %v, want one match", res.Files)
	}
}

func TestRegexpCaseFolding(t *testing.T) {
	content := []byte("bla\nfunc unmarshalGitiles\n")

	b := testIndexBuilder(t, nil,
		Document{Name: "f1", Content: content})
	res := searchForTest(t, b,
		&query.Regexp{
			Regexp:        mustParseRE("func.*GITILES"),
			CaseSensitive: false,
		})

	if len(res.Files) != 1 {
		t.Fatalf("got %v, want one match", res.Files)
	}
}

func TestCaseRegexp(t *testing.T) {
	content := []byte("BLABLABLA")
	b := testIndexBuilder(t, nil,
		Document{Name: "f1", Content: content})
	res := searchForTest(t, b,
		&query.Regexp{
			Regexp:        mustParseRE("[xb][xl][xa]"),
			CaseSensitive: true,
		})

	if len(res.Files) > 0 {
		t.Fatalf("got %v, want no matches", res.Files)
	}
}

func TestNegativeRegexp(t *testing.T) {
	content := []byte("BLABLABLA needle bla")
	b := testIndexBuilder(t, nil,
		Document{Name: "f1", Content: content})
	res := searchForTest(t, b,
		query.NewAnd(
			&query.Substring{
				Pattern: "needle",
			},
			&query.Not{
				Child: &query.Regexp{
					Regexp: mustParseRE(".cs"),
				},
			}))

	if len(res.Files) != 1 {
		t.Fatalf("got %v, want 1 match", res.Files)
	}
}

func TestSymbolRank(t *testing.T) {
	content := []byte("func bla() blubxxxxx")
	// ----------------01234567890123456789
	b := testIndexBuilder(t, nil,
		Document{
			Name:    "f1",
			Content: content,
		}, Document{
			Name:    "f2",
			Content: content,
			Symbols: []DocumentSection{{5, 8}},
		}, Document{
			Name:    "f3",
			Content: content,
		})

	res := searchForTest(t, b,
		&query.Substring{
			CaseSensitive: false,
			Pattern:       "bla",
		})

	if len(res.Files) != 3 {
		t.Fatalf("got %d files, want 3 files. Full data: %v", len(res.Files), res.Files)
	}
	if res.Files[0].FileName != "f2" {
		t.Errorf("got %#v, want 'f2' as top match", res.Files[0])
	}
}

func TestSymbolRankRegexpUTF8(t *testing.T) {
	prefix := strings.Repeat(string([]rune{kelvinCodePoint}), 100) + "\n"
	content := []byte(prefix +
		"func bla() blub")
	// ------012345678901234
	b := testIndexBuilder(t, nil,
		Document{
			Name:    "f1",
			Content: content,
		}, Document{
			Name:    "f2",
			Content: content,
			Symbols: []DocumentSection{{uint32(len(prefix) + 5), uint32(len(prefix) + 8)}},
		}, Document{
			Name:    "f3",
			Content: content,
		})

	res := searchForTest(t, b,
		&query.Regexp{
			Regexp: mustParseRE("b.a"),
		})

	if len(res.Files) != 3 {
		t.Fatalf("got %#v, want 3 files", res.Files)
	}
	if res.Files[0].FileName != "f2" {
		t.Errorf("got %#v, want 'f2' as top match", res.Files[0])
	}
}

func TestPartialSymbolRank(t *testing.T) {
	content := []byte("func bla() blub")
	// ----------------012345678901234

	b := testIndexBuilder(t, nil,
		Document{
			Name:    "f1",
			Content: content,
			Symbols: []DocumentSection{{4, 9}},
		}, Document{
			Name:    "f2",
			Content: content,
			Symbols: []DocumentSection{{4, 8}},
		}, Document{
			Name:    "f3",
			Content: content,
			Symbols: []DocumentSection{{4, 9}},
		})

	res := searchForTest(t, b,
		&query.Substring{
			Pattern: "bla",
		})

	if len(res.Files) != 3 {
		t.Fatalf("got %#v, want 3 files", res.Files)
	}
	if res.Files[0].FileName != "f2" {
		t.Errorf("got %#v, want 'f2' as top match", res.Files[0])
	}
}

func TestNegativeRepo(t *testing.T) {
	content := []byte("bla the needle")
	// ----------------01234567890123
	b := testIndexBuilder(t, &Repository{
		Name: "bla",
	}, Document{Name: "f1", Content: content})

	sres := searchForTest(t, b,
		query.NewAnd(
			&query.Substring{Pattern: "needle"},
			&query.Not{Child: &query.Repo{Pattern: "bla"}},
		))

	if len(sres.Files) != 0 {
		t.Fatalf("got %v, want 0 matches", sres.Files)
	}
}

func TestListRepos(t *testing.T) {
	content := []byte("bla the needle")
	// ----------------01234567890123
	b := testIndexBuilder(t, &Repository{
		Name: "reponame",
	},
		Document{Name: "f1", Content: content},
		Document{Name: "f2", Content: content})

	searcher := searcherForTest(t, b)
	q := &query.Repo{Pattern: "epo"}
	res, err := searcher.List(context.Background(), q)
	if err != nil {
		t.Fatalf("List(%v): %v", q, err)
	}
	if len(res.Repos) != 1 || res.Repos[0].Repository.Name != "reponame" {
		t.Fatalf("got %v, want 1 matches", res)
	}
	q = &query.Repo{Pattern: "bla"}
	res, err = searcher.List(context.Background(), q)
	if err != nil {
		t.Fatalf("List(%v): %v", q, err)
	}
	if len(res.Repos) != 0 {
		t.Fatalf("got %v, want 0 matches", res)
	}
}

func TestListReposByContent(t *testing.T) {
	content := []byte("bla the needle")
	// ----------------01234567890123
	b := testIndexBuilder(t, &Repository{
		Name: "reponame",
	},
		Document{Name: "f1", Content: content},
		Document{Name: "f2", Content: content})

	searcher := searcherForTest(t, b)
	q := &query.Substring{Pattern: "needle"}
	res, err := searcher.List(context.Background(), q)
	if err != nil {
		t.Fatalf("List(%v): %v", q, err)
	}
	if len(res.Repos) != 1 || res.Repos[0].Repository.Name != "reponame" {
		t.Fatalf("got %v, want 1 matches", res)
	}
	q = &query.Substring{Pattern: "foo"}
	res, err = searcher.List(context.Background(), q)
	if err != nil {
		t.Fatalf("List(%v): %v", q, err)
	}
	if len(res.Repos) != 0 {
		t.Fatalf("got %v, want 0 matches", res)
	}
}

func TestMetadata(t *testing.T) {
	content := []byte("bla the needle")
	// ----------------01234567890123
	b := testIndexBuilder(t, &Repository{
		Name: "reponame",
	}, Document{Name: "f1", Content: content},
		Document{Name: "f2", Content: content})

	var buf bytes.Buffer
	b.Write(&buf)
	f := &memSeeker{buf.Bytes()}

	rd, _, err := ReadMetadata(f)
	if err != nil {
		t.Fatalf("ReadMetadata: %v", err)
	}

	if got, want := rd.Name, "reponame"; got != want {
		t.Fatalf("got %q want %q", got, want)
	}
}

func TestOr(t *testing.T) {
	b := testIndexBuilder(t, nil,
		Document{Name: "f1", Content: []byte("needle")},
		Document{Name: "f2", Content: []byte("banana")})
	sres := searchForTest(t, b, query.NewOr(
		&query.Substring{Pattern: "needle"},
		&query.Substring{Pattern: "banana"}))

	if len(sres.Files) != 2 {
		t.Fatalf("got %v, want 2 files", sres.Files)
	}
}

func TestAtomCountScore(t *testing.T) {
	b := testIndexBuilder(t,
		&Repository{
			Branches: []RepositoryBranch{
				{"branches", "v1"},
				{"needle", "v2"},
			},
		},
		Document{Name: "f1", Content: []byte("needle the bla"), Branches: []string{"branches"}},
		Document{Name: "needle-file-branch", Content: []byte("needle content"), Branches: []string{"needle"}},
		Document{Name: "needle-file", Content: []byte("needle content"), Branches: []string{"branches"}})

	sres := searchForTest(t, b,
		query.NewOr(
			&query.Substring{Pattern: "needle"},
			&query.Substring{Pattern: "needle", FileName: true},
			&query.Branch{Pattern: "needle"},
		))
	var got []string
	for _, f := range sres.Files {
		got = append(got, f.FileName)
	}
	want := []string{"needle-file-branch", "needle-file", "f1"}
	if !reflect.DeepEqual(got, want) {
		t.Errorf("got %v, want %v", got, want)
	}
}

func TestImportantCutoff(t *testing.T) {
	content := []byte("func bla() blub")
	// ----------------012345678901234
	b := testIndexBuilder(t, nil,
		Document{
			Name:    "f1",
			Content: content,
			Symbols: []DocumentSection{{5, 8}},
		}, Document{
			Name:    "f2",
			Content: content,
		})
	opts := SearchOptions{
		ShardMaxImportantMatch: 1,
	}

	sres := searchForTest(t, b, &query.Substring{Pattern: "bla"}, opts)
	if len(sres.Files) != 1 || sres.Files[0].FileName != "f1" {
		t.Errorf("got %v, wanted 1 match 'f1'", sres.Files)
	}
}

func TestFrequency(t *testing.T) {
	content := []byte("sla _Py_HashDouble(double v sla las las shd dot dot")
	// ----------------012345678901234
	b := testIndexBuilder(t, nil,
		Document{
			Name:    "f1",
			Content: content,
		})

	sres := searchForTest(t, b, &query.Substring{Pattern: "slashdot"})
	if len(sres.Files) != 0 {
		t.Errorf("got %v, wanted 0 matches", sres.Files)
	}
}

func TestMatchNewline(t *testing.T) {
	re, err := syntax.Parse("[^a]a", syntax.ClassNL)
	if err != nil {
		t.Fatalf("syntax.Parse: %v", err)
	}

	content := []byte("pqr\nalex")
	// ----------------0123 4567
	b := testIndexBuilder(t, nil,
		Document{
			Name:    "f1",
			Content: content,
		})

	sres := searchForTest(t, b, &query.Regexp{Regexp: re, CaseSensitive: true})
	if len(sres.Files) != 1 {
		t.Errorf("got %v, wanted 1 matches", sres.Files)
	} else if l := sres.Files[0].LineMatches[0].Line; !bytes.Equal(l, content[len("pqr\n"):]) {
		t.Errorf("got match line %q, want %q", l, content)
	}
}

func TestSubRepo(t *testing.T) {
	subRepos := map[string]*Repository{
		"sub": &Repository{
			Name:                 "sub-name",
			LineFragmentTemplate: "sub-line",
		}}

	content := []byte("pqr\nalex")
	// ----------------0123 4567

	b := testIndexBuilder(t, &Repository{
		SubRepoMap: subRepos,
	}, Document{
		Name:              "sub/f1",
		Content:           content,
		SubRepositoryPath: "sub",
	})

	sres := searchForTest(t, b, &query.Substring{Pattern: "alex"})
	if len(sres.Files) != 1 {
		t.Fatalf("got %v, wanted 1 matches", sres.Files)
	}

	f := sres.Files[0]
	if f.SubRepositoryPath != "sub" || f.SubRepositoryName != "sub-name" {
		t.Errorf("got %#v, want SubRepository{Path,Name} = {'sub', 'sub-name'}", f)
	}

	if sres.LineFragments["sub-name"] != "sub-line" {
		t.Errorf("got LineFragmentTemplate %v, want {'sub':'sub-line'}", sres.LineFragments)
	}
}

func TestSearchEither(t *testing.T) {
	b := testIndexBuilder(t, nil,
		Document{Name: "f1", Content: []byte("bla needle bla")},
		Document{Name: "needle-file-branch", Content: []byte("bla content")})

	sres := searchForTest(t, b, &query.Substring{Pattern: "needle"})
	if len(sres.Files) != 2 {
		t.Fatalf("got %v, wanted 2 matches", sres.Files)
	}

	sres = searchForTest(t, b, &query.Substring{Pattern: "needle", Content: true})
	if len(sres.Files) != 1 {
		t.Fatalf("got %v, wanted 1 match", sres.Files)
	}

	if got, want := sres.Files[0].FileName, "f1"; got != want {
		t.Errorf("got %q, want %q", got, want)
	}
}

func TestUnicodeExactMatch(t *testing.T) {
	needle := "néédlÉ"
	content := []byte("blá blá " + needle + " blâ")
	// ----------------01234567    8
	b := testIndexBuilder(t, nil,
		Document{Name: "f1", Content: content})

	if res := searchForTest(t, b, &query.Substring{Pattern: needle, CaseSensitive: true}); len(res.Files) != 1 {
		t.Fatalf("case sensitive: got %v, wanted 1 match", res.Files)
	}
}

func TestUnicodeCoverContent(t *testing.T) {
	needle := "néédlÉ"
	content := []byte("blá blá " + needle + " blâ")
	b := testIndexBuilder(t, nil,
		Document{Name: "f1", Content: content})

	if res := searchForTest(t, b, &query.Substring{Pattern: "NÉÉDLÉ", CaseSensitive: true}); len(res.Files) != 0 {
		t.Fatalf("case sensitive: got %v, wanted 0 match", res.Files)
	}

	res := searchForTest(t, b, &query.Substring{Pattern: "NÉÉDLÉ"})
	if len(res.Files) != 1 {
		t.Fatalf("case insensitive: got %v, wanted 1 match", res.Files)
	}

	if got, want := res.Files[0].LineMatches[0].LineFragments[0].Offset, uint32(strings.Index(string(content), needle)); got != want {
		t.Errorf("got %d want %d", got, want)
	}
}

func TestUnicodeNonCoverContent(t *testing.T) {
	needle := "nééáádlÉ"
	//---------01234567
	content := []byte("blá blá " + needle + " blâ")
	// ----------------01234567    8901234   5678
	b := testIndexBuilder(t, nil,
		Document{Name: "f1", Content: content})

	res := searchForTest(t, b, &query.Substring{Pattern: "NÉÉÁÁDLÉ", Content: true})
	if len(res.Files) != 1 {
		t.Fatalf("got %v, wanted 1 match", res.Files)
	}

	if got, want := res.Files[0].LineMatches[0].LineFragments[0].Offset, uint32(strings.Index(string(content), needle)); got != want {
		t.Errorf("got %d want %d", got, want)
	}
}

const kelvinCodePoint = 8490

func TestUnicodeVariableLength(t *testing.T) {
	lower := 'k'
	upper := rune(kelvinCodePoint)

	needle := "nee" + string([]rune{lower}) + "eed"
	corpus := []byte("nee" + string([]rune{upper}) + "eed" +
		" ee" + string([]rune{lower}) + "ee" +
		" ee" + string([]rune{upper}) + "ee")

	b := testIndexBuilder(t, nil,
		Document{Name: "f1", Content: []byte(corpus)})

	res := searchForTest(t, b, &query.Substring{Pattern: needle, Content: true})
	if len(res.Files) != 1 {
		t.Fatalf("got %v, wanted 1 match", res.Files)
	}
}

func TestUnicodeFileStartOffsets(t *testing.T) {
	unicode := "世界"
	wat := "waaaaaat"
	b := testIndexBuilder(t, nil,
		Document{
			Name:    "f1",
			Content: []byte(unicode),
		},
		Document{
			Name:    "f2",
			Content: []byte(wat),
		},
	)
	q := &query.Substring{Pattern: wat, Content: true}
	res := searchForTest(t, b, q)
	if len(res.Files) != 1 {
		t.Fatalf("got %v, wanted 1 match", res.Files)
	}
}

func TestLongFileUTF8(t *testing.T) {
	needle := "neeedle"

	// 6 bytes.
	unicode := "世界"
	content := []byte(strings.Repeat(unicode, 100) + needle)
	b := testIndexBuilder(t, nil,
		Document{
			Name:    "f1",
			Content: []byte(strings.Repeat("a", 50)),
		},
		Document{
			Name:    "f2",
			Content: content,
		})

	q := &query.Substring{Pattern: needle, Content: true}
	res := searchForTest(t, b, q)
	if len(res.Files) != 1 {
		t.Errorf("got %v, want 1 result", res)
	}
}

func TestEstimateDocCount(t *testing.T) {
	content := []byte("bla needle bla")
	b := testIndexBuilder(t, &Repository{Name: "reponame"},
		Document{Name: "f1", Content: content},
		Document{Name: "f2", Content: content},
	)

	if sres := searchForTest(t, b,
		query.NewAnd(
			&query.Substring{Pattern: "needle"},
			&query.Repo{Pattern: "reponame"},
		), SearchOptions{
			EstimateDocCount: true,
		}); sres.Stats.ShardFilesConsidered != 2 {
		t.Errorf("got FilesConsidered = %d, want 2", sres.Stats.FilesConsidered)
	}
	if sres := searchForTest(t, b,
		query.NewAnd(
			&query.Substring{Pattern: "needle"},
			&query.Repo{Pattern: "nomatch"},
		), SearchOptions{
			EstimateDocCount: true,
		}); sres.Stats.ShardFilesConsidered != 0 {
		t.Errorf("got FilesConsidered = %d, want 0", sres.Stats.FilesConsidered)
	}
}

func TestUTF8CorrectCorpus(t *testing.T) {
	needle := "neeedle"

	// 6 bytes.
	unicode := "世界"
	b := testIndexBuilder(t, nil,
		Document{
			Name:    "f1",
			Content: []byte(strings.Repeat(unicode, 100)),
		},
		Document{
			Name:    "xxxxxneeedle",
			Content: []byte("hello"),
		})

	q := &query.Substring{Pattern: needle, FileName: true}
	res := searchForTest(t, b, q)
	if len(res.Files) != 1 {
		t.Errorf("got %v, want 1 result", res)
	}
}

func TestBuilderStats(t *testing.T) {
	b := testIndexBuilder(t, nil,
		Document{
			Name:    "f1",
			Content: []byte(strings.Repeat("abcd", 1024)),
		})
	var buf bytes.Buffer
	b.Write(&buf)

	if got, want := b.ContentSize(), uint32(2+4*1024); got != want {
		t.Errorf("got %d, want %d", got, want)
	}
}

func TestIOStats(t *testing.T) {
	b := testIndexBuilder(t, nil,
		Document{
			Name:    "f1",
			Content: []byte(strings.Repeat("abcd", 1024)),
		})

	q := &query.Substring{Pattern: "abc", CaseSensitive: true, Content: true}
	res := searchForTest(t, b, q)

	// 4096 (content) + 2 (overhead: newlines or doc sections)
	if got, want := res.Stats.ContentBytesLoaded, int64(4098); got != want {
		t.Errorf("got content I/O %d, want %d", got, want)
	}

	// 1024 entries, each 4 bytes apart. 4 fits into single byte
	// delta encoded.
	if got, want := res.Stats.IndexBytesLoaded, int64(1024); got != want {
		t.Errorf("got index I/O %d, want %d", got, want)
	}
}

func TestStartLineAnchor(t *testing.T) {
	b := testIndexBuilder(t, nil,
		Document{
			Name: "f1",
			Content: []byte(
				`hello
start of middle of line
`)})

	q, err := query.Parse("^start")
	if err != nil {
		t.Errorf("parse: %v", err)
	}

	res := searchForTest(t, b, q)
	if len(res.Files) != 1 {
		t.Errorf("got %v, want 1 file", res.Files)
	}

	q, err = query.Parse("^middle")
	if err != nil {
		t.Errorf("parse: %v", err)
	}
	res = searchForTest(t, b, q)
	if len(res.Files) != 0 {
		t.Errorf("got %v, want 0 files", res.Files)
	}
}

func TestAndOrUnicode(t *testing.T) {
	q, err := query.Parse("orange.*apple")
	if err != nil {
		t.Errorf("parse: %v", err)
	}
	finalQ := query.NewAnd(q,
		query.NewOr(query.NewAnd(&query.Repo{Pattern: "name"},
			query.NewOr(&query.Branch{Pattern: "master"}))))

	b := testIndexBuilder(t, &Repository{
		Name:     "name",
		Branches: []RepositoryBranch{{"master", "master-version"}},
	}, Document{
		Name:    "f2",
		Content: []byte("orange\u2318apple"),
		// --------------0123456     78901
		Branches: []string{"master"},
	})

	res := searchForTest(t, b, finalQ)
	if len(res.Files) != 1 {
		t.Errorf("got %v, want 1 result", res.Files)
	}
}

func TestAndShort(t *testing.T) {
	content := []byte("bla needle at orange bla")
	b := testIndexBuilder(t, &Repository{Name: "reponame"},
		Document{Name: "f1", Content: content},
		Document{Name: "f2", Content: []byte("xx at xx")},
		Document{Name: "f3", Content: []byte("yy orange xx")},
	)

	q := query.NewAnd(&query.Substring{Pattern: "at"},
		&query.Substring{Pattern: "orange"})

	res := searchForTest(t, b, q)
	if len(res.Files) != 1 || res.Files[0].FileName != "f1" {
		t.Errorf("got %v, want 1 result", res.Files)
	}
}

func TestNoCollectRegexpSubstring(t *testing.T) {
	content := []byte("bla final bla\nfoo final, foo")
	b := testIndexBuilder(t, &Repository{Name: "reponame"},
		Document{Name: "f1", Content: content},
	)

	q := &query.Regexp{
		Regexp: mustParseRE("final[,.]"),
	}

	res := searchForTest(t, b, q)
	if len(res.Files) != 1 {
		t.Fatalf("got %v, want 1 result", res.Files)
	}
	if f := res.Files[0]; len(f.LineMatches) != 1 {
		t.Fatalf("got line matches %v, want 1 line match", printLineMatches(f.LineMatches))
	}
}

func printLineMatches(ms []LineMatch) string {
	var ss []string
	for _, m := range ms {
		ss = append(ss, fmt.Sprintf("%d:%q %v", m.LineNumber, m.Line, m.LineFragments))
	}

	return strings.Join(ss, ", ")
}

func TestLang(t *testing.T) {
	content := []byte("bla needle bla")
	b := testIndexBuilder(t, &Repository{Name: "reponame"},
		Document{Name: "f1", Content: content},
		Document{Name: "f2", Language: "java", Content: content},
		Document{Name: "f3", Language: "cpp", Content: content},
	)

	q := query.NewAnd(&query.Substring{Pattern: "needle"},
		&query.Language{Language: "cpp"})

	res := searchForTest(t, b, q)
	if len(res.Files) != 1 {
		t.Fatalf("got %v, want 1 result in f3", res.Files)
	}
	f := res.Files[0]
	if f.FileName != "f3" || f.Language != "cpp" {
		t.Fatalf("got %v, want 1 match with language cpp", f)
	}
}

func TestLangShortcut(t *testing.T) {
	content := []byte("bla needle bla")
	b := testIndexBuilder(t, &Repository{Name: "reponame"},
		Document{Name: "f2", Language: "java", Content: content},
		Document{Name: "f3", Language: "cpp", Content: content},
	)

	q := query.NewAnd(&query.Substring{Pattern: "needle"},
		&query.Language{Language: "fortran"})

	res := searchForTest(t, b, q)
	if len(res.Files) != 0 {
		t.Fatalf("got %v, want 0 results", res.Files)
	}
	if res.Stats.IndexBytesLoaded > 0 {
		t.Errorf("got IndexBytesLoaded %d, want 0", res.Stats.IndexBytesLoaded)
	}
}

func TestNoTextMatchAtoms(t *testing.T) {
	content := []byte("bla needle bla")
	b := testIndexBuilder(t, &Repository{Name: "reponame"},
		Document{Name: "f1", Content: content},
		Document{Name: "f2", Language: "java", Content: content},
		Document{Name: "f3", Language: "cpp", Content: content},
	)
	q := query.NewAnd(&query.Language{Language: "java"})
	res := searchForTest(t, b, q)
	if len(res.Files) != 1 {
		t.Fatalf("got %v, want 1 result in f3", res.Files)
	}
}

func TestNoPositiveAtoms(t *testing.T) {
	content := []byte("bla needle bla")
	b := testIndexBuilder(t, &Repository{Name: "reponame"},
		Document{Name: "f1", Content: content},
		Document{Name: "f2", Content: content},
	)

	q := query.NewAnd(
		&query.Not{Child: &query.Substring{Pattern: "xyz"}},
		&query.Repo{Pattern: "reponame"})
	res := searchForTest(t, b, q)
	if len(res.Files) != 2 {
		t.Fatalf("got %v, want 2 results in f3", res.Files)
	}
}

func TestSymbolBoundaryStart(t *testing.T) {
	content := []byte("start\nbla bla\nend")
	// ----------------012345 67890123 456

	b := testIndexBuilder(t, &Repository{Name: "reponame"},
		Document{
			Name:    "f1",
			Content: content,
			Symbols: []DocumentSection{{0, 5}, {14, 17}},
		},
	)
	q := &query.Symbol{
		Atom: &query.Substring{Pattern: "start"},
	}
	res := searchForTest(t, b, q)
	if len(res.Files) != 1 || len(res.Files[0].LineMatches) != 1 {
		t.Fatalf("got %v, want 1 line in 1 file", res.Files)
	}
	m := res.Files[0].LineMatches[0].LineFragments[0]
	if m.Offset != 0 {
		t.Fatalf("got offset %d want 0", m.Offset)
	}
}

func TestSymbolBoundaryEnd(t *testing.T) {
	content := []byte("start\nbla bla\nend")
	// ----------------012345 67890123 456

	b := testIndexBuilder(t, &Repository{Name: "reponame"},
		Document{
			Name:    "f1",
			Content: content,
			Symbols: []DocumentSection{{14, 17}},
		},
	)
	q := &query.Symbol{
		Atom: &query.Substring{Pattern: "end"},
	}
	res := searchForTest(t, b, q)
	if len(res.Files) != 1 || len(res.Files[0].LineMatches) != 1 {
		t.Fatalf("got %v, want 1 line in 1 file", res.Files)
	}
	m := res.Files[0].LineMatches[0].LineFragments[0]
	if m.Offset != 14 {
		t.Fatalf("got offset %d want 0", m.Offset)
	}
}

func TestSymbolAtom(t *testing.T) {
	content := []byte("bla\nsymblabla\nbla")
	// ----------------0123 456789012

	b := testIndexBuilder(t, &Repository{Name: "reponame"},
		Document{
			Name:    "f1",
			Content: content,
			Symbols: []DocumentSection{{4, 12}},
		},
	)
	q := &query.Symbol{
		Atom: &query.Substring{Pattern: "bla"},
	}
	res := searchForTest(t, b, q)
	if len(res.Files) != 1 || len(res.Files[0].LineMatches) != 1 {
		t.Fatalf("got %v, want 1 line in 1 file", res.Files)
	}
	m := res.Files[0].LineMatches[0].LineFragments[0]
	if m.Offset != 7 || m.MatchLength != 3 {
		t.Fatalf("got offset %d, size %d want 7 size 3", m.Offset, m.MatchLength)
	}
}

func TestSymbolAtomExact(t *testing.T) {
	content := []byte("bla\nsym\nbla\nsym\nasymb")
	// ----------------0123 4567 89012

	b := testIndexBuilder(t, &Repository{Name: "reponame"},
		Document{
			Name:    "f1",
			Content: content,
			Symbols: []DocumentSection{{4, 7}},
		},
	)
	q := &query.Symbol{
		Atom: &query.Substring{Pattern: "sym"},
	}
	res := searchForTest(t, b, q)
	if len(res.Files) != 1 || len(res.Files[0].LineMatches) != 1 {
		t.Fatalf("got %v, want 1 line in 1 file", res.Files)
	}
	m := res.Files[0].LineMatches[0].LineFragments[0]
	if m.Offset != 4 {
		t.Fatalf("got offset %d, want 7", m.Offset)
	}
}

func TestHitIterTerminate(t *testing.T) {
	// contrived input: trigram frequencies forces selecting abc +
	// def for the distance iteration. There is no match, so this
	// will advance the compressedPostingIterator to beyond the
	// end.
	content := []byte("abc bcdbcd cdecde abcabc def efg")
	b := testIndexBuilder(t, nil,
		Document{
			Name:    "f1",
			Content: content,
		},
	)
	searchForTest(t, b, &query.Substring{Pattern: "abcdef"})
}

func TestDistanceHitIterBailLast(t *testing.T) {
	content := []byte("AST AST AST UASH")
	b := testIndexBuilder(t, nil,
		Document{
			Name:    "f1",
			Content: content,
		},
	)
	res := searchForTest(t, b, &query.Substring{Pattern: "UAST"})
	if len(res.Files) != 0 {
		t.Fatalf("got %v, want no results", res.Files)
	}
}

func TestDocumentSectionRuneBoundary(t *testing.T) {
	content := string([]rune{kelvinCodePoint, kelvinCodePoint, kelvinCodePoint})
	b, err := NewIndexBuilder(nil)
	if err != nil {
		t.Fatalf("NewIndexBuilder: %v", err)
	}

	for i, sec := range []DocumentSection{
		{2, 6},
		{3, 7},
	} {
		if err := b.Add(Document{
			Name:    "f1",
			Content: []byte(content),
			Symbols: []DocumentSection{sec},
		}); err == nil {
			t.Errorf("%d: Add succeeded", i)
		}
	}
}

func TestUnicodeQuery(t *testing.T) {
	content := string([]rune{kelvinCodePoint, kelvinCodePoint, kelvinCodePoint})
	b := testIndexBuilder(t, nil,
		Document{
			Name:    "f1",
			Content: []byte(content),
		},
	)

	q := &query.Substring{Pattern: content}
	res := searchForTest(t, b, q)
	if len(res.Files) != 1 {
		t.Fatalf("want 1 match, got %v", res.Files)
	}

	f := res.Files[0]
	if len(f.LineMatches) != 1 {
		t.Fatalf("want 1 line, got %v", f.LineMatches)
	}
	l := f.LineMatches[0]

	if len(l.LineFragments) != 1 {
		t.Fatalf("want 1 line fragment, got %v", l.LineFragments)
	}
	fr := l.LineFragments[0]
	if fr.MatchLength != len(content) {
		t.Fatalf("got MatchLength %d want %d", fr.MatchLength, len(content))
	}
}

func TestSkipInvalidContent(t *testing.T) {
	for _, content := range []string{
		// Binary
		"abc def \x00 abc",
	} {

		b, err := NewIndexBuilder(nil)
		if err != nil {
			t.Fatalf("NewIndexBuilder: %v", err)
		}

		if err := b.Add(Document{
			Name:    "f1",
			Content: []byte(content),
		}); err != nil {
			t.Fatal(err)
		}

		q := &query.Substring{Pattern: "abc def"}
		res := searchForTest(t, b, q)
		if len(res.Files) != 0 {
			t.Fatalf("got %v, want no results", res.Files)
		}

		q = &query.Substring{Pattern: "NOT-INDEXED"}
		res = searchForTest(t, b, q)
		if len(res.Files) != 1 {
			t.Fatalf("got %v, want 1 result", res.Files)
		}
	}
}

func TestCheckText(t *testing.T) {
	for _, text := range []string{"", "simple ascii", "símplé unicödé", "\uFEFFwith utf8 'bom'", "with \uFFFD unicode replacement char"} {
		if err := CheckText([]byte(text)); err != nil {
			t.Errorf("CheckText(%q): %v", text, err)
		}
	}
	for _, text := range []string{"zero\x00byte", "xx"} {
		if err := CheckText([]byte(text)); err == nil {
			t.Errorf("CheckText(%q) succeeded", text)
		}
	}
}

func TestSearchTypeFileName(t *testing.T) {
	b := testIndexBuilder(t, &Repository{
		Name: "reponame",
	},
		Document{Name: "f1", Content: []byte("bla the needle")},
		Document{Name: "f2", Content: []byte("another file another\nneedle")})

	wantSingleMatch := func(res *SearchResult, want string) {
		t.Helper()
		fmatches := res.Files
		if len(fmatches) != 1 {
			t.Errorf("got %v, want 1 matches", len(fmatches))
			return
		}
		if len(fmatches[0].LineMatches) != 1 {
			t.Errorf("got %d line matches", len(fmatches[0].LineMatches))
			return
		}
		var got string
		if fmatches[0].LineMatches[0].FileName {
			got = fmatches[0].FileName
		} else {
			got = fmt.Sprintf("%s:%d", fmatches[0].FileName, fmatches[0].LineMatches[0].LineFragments[0].Offset)
		}

		if got != want {
			t.Errorf("got %s, want %s", got, want)
		}
	}

	// Only return the later match in the second file
	res := searchForTest(t, b, query.NewAnd(
		&query.Type{
			Type:  query.TypeFileName,
			Child: &query.Substring{Pattern: "needle"},
		},
		&query.Substring{Pattern: "file"}))
	wantSingleMatch(res, "f2:8")

	// Only return a filename result
	res = searchForTest(t, b,
		&query.Type{
			Type:  query.TypeFileName,
			Child: &query.Substring{Pattern: "file"},
		})
	wantSingleMatch(res, "f2")
}<|MERGE_RESOLUTION|>--- conflicted
+++ resolved
@@ -182,41 +182,6 @@
 	text := "line1\nline2\nbla"
 	b := testIndexBuilder(t, nil,
 		Document{Name: "filename", Content: []byte(text)})
-<<<<<<< HEAD
-
-	sres := searchForTest(t, b, &query.Substring{Pattern: "ine2\nbla"})
-
-	matches := sres.Files
-	want := []FileMatch{{
-		FileName: "filename",
-		LineMatches: []LineMatch{
-			{
-				LineFragments: []LineFragmentMatch{{
-					Offset:      12,
-					LineOffset:  0,
-					MatchLength: 3,
-				}},
-				Line:       []byte("bla"),
-				LineStart:  12,
-				LineEnd:    15,
-				LineNumber: 3,
-			},
-			{
-				LineFragments: []LineFragmentMatch{{
-					Offset:      7,
-					LineOffset:  1,
-					MatchLength: 4,
-				}},
-				Line:       []byte("line2"),
-				LineStart:  6,
-				LineEnd:    11,
-				LineNumber: 2,
-			},
-		}}}
-
-	if !reflect.DeepEqual(matches, want) {
-		t.Errorf("\ngot  %+v,\nwant %+v", matches, want)
-=======
 	sres := searchForTest(t, b, &query.Substring{Pattern: "ine2\nbla"})
 	matches := sres.Files
 	if len(matches) != 1 {
@@ -225,7 +190,6 @@
 	m := matches[0]
 	if len(m.LineMatches) != 2 {
 		t.Fatalf("got %d line matches, want exactly two", len(m.LineMatches))
->>>>>>> 45eadc7c
 	}
 }
 
